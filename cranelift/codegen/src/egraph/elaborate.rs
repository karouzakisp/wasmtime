//! Elaboration phase: lowers EGraph back to sequences of operations
//! in CFG nodes.

use super::cost::Cost;
use super::OrderingInfo;
use super::Stats;
use super::VecDeque;
use crate::dominator_tree::DominatorTreePreorder;
use crate::hash_map::Entry as HashEntry;
use crate::inst_predicates::is_pure_for_egraph;
use crate::ir::{Block, Function, Inst, Value, ValueDef};
use crate::loop_analysis::{Loop, LoopAnalysis};
use crate::scoped_hash_map::ScopedHashMap;
use crate::trace;
use alloc::vec::Vec;
use cranelift_control::ControlPlane;
use cranelift_entity::{packed_option::ReservedValue, SecondaryMap};
use heapz::{DecreaseKey, Heap, RankPairingHeap};
use rustc_hash::{FxHashMap, FxHashSet};
use smallvec::{smallvec, SmallVec};

pub(crate) struct Elaborator<'a> {
    func: &'a mut Function,
    domtree: &'a DominatorTreePreorder,
    _loop_analysis: &'a LoopAnalysis,
    /// Map from Value that is produced by a pure Inst (and was thus
    /// not in the side-effecting skeleton) to the value produced by
    /// an elaborated inst (placed in the layout) to whose results we
    /// refer in the final code.
    ///
    /// The first time we use some result of an instruction during
    /// elaboration, we can place it and insert an identity map (inst
    /// results to that same inst's results) in this scoped
    /// map. Within that block and its dom-tree children, that mapping
    /// is visible and we can continue to use it. This allows us to
    /// avoid cloning the instruction. However, if we pop that scope
    /// and use it somewhere else as well, we will need to
    /// duplicate. We detect this case by checking, when a value that
    /// we want is not present in this map, whether the producing inst
    /// is already placed in the Layout. If so, we duplicate, and
    /// insert non-identity mappings from the original inst's results
    /// to the cloned inst's results.
    ///
    /// Note that as values may refer to unions that represent a subset
    /// of a larger eclass, it's not valid to walk towards the root of a
    /// union tree: doing so would potentially equate values that fall
    /// on different branches of the dominator tree.
    value_to_elaborated_value: ScopedHashMap<Value, ElaboratedValue>,
    /// Map from Value to the best (lowest-cost) Value in its eclass
    /// (tree of union value-nodes).
    value_to_best_value: SecondaryMap<Value, BestEntry>,
    /// Stack of blocks and loops in current elaboration path.
    _loop_stack: SmallVec<[LoopStackEntry; 8]>,
    /// The current block into which we are elaborating.
    _cur_block: Block,
    /// Values that opt rules have indicated should be rematerialized
    /// in every block they are used (e.g., immediates or other
    /// "cheap-to-compute" ops).
    _remat_values: &'a FxHashSet<Value>,
    /// Results from the elab stack.
    _elab_result_stack: Vec<ElaboratedValue>,
    /// Explicitly-unrolled block elaboration stack.
    block_stack: Vec<BlockStackEntry>,
    /// Copies of values that have been rematerialized.
    _remat_copies: FxHashMap<(Block, Value), Value>,
    /// A map from instructions to their ordering information (LUC, CP,
    /// original program order sequence and information for the LICM
    /// optimization).
    inst_ordering_info_map: &'a mut SecondaryMap<Inst, OrderingInfo>,
    /// A queue that is used to indicate the original program order
    /// of the skeleton instructions.
    skeleton_inst_order: &'a mut VecDeque<Inst>,
    /// A map from each Value to the instructions that use it.
    value_users: SecondaryMap<Value, SmallVec<[Inst; 8]>>,
    /// A map that tracks how many dependencies (either true data dependencies
    /// or dependencies due to skeleton instructions' program order) are
    /// remainining for each instruction to get scheduled.
    ///
    /// When this count goes to 0, the instruction is inserted to the ready
    /// queue.
    dependencies_count: SecondaryMap<Inst, u16>,
    /// A priority queue that holds all ready-to-be-placed instructions.
    ///
    /// It is implemented as a Max Rank Pairing Heap, with the max element
    /// being the one that should be placed first each time.
    ready_queue: RankPairingHeap<Inst, OrderingInfo>,
    /// Stats for various events during egraph processing, to help
    /// with optimization of this infrastructure.
    //
    // TODO: Check if the `elaborate_visit_node` field still makes sense. In
    // general, check if the `Stats` fields need any changes after the
    // heuristics scheduling implementation.
    stats: &'a mut Stats,
    /// Chaos-mode control-plane so we can test that we still get
    /// correct results when our heuristics make bad decisions.
    ctrl_plane: &'a mut ControlPlane,
}

#[derive(Clone, Copy, Debug, PartialEq, Eq)]
struct BestEntry(Cost, Value);

impl PartialOrd for BestEntry {
    fn partial_cmp(&self, other: &Self) -> Option<core::cmp::Ordering> {
        Some(self.cmp(other))
    }
}

impl Ord for BestEntry {
    #[inline]
    fn cmp(&self, other: &Self) -> std::cmp::Ordering {
        self.0.cmp(&other.0).then_with(|| {
            // Note that this comparison is reversed. When costs are equal,
            // prefer the value with the bigger index. This is a heuristic that
            // prefers results of rewrites to the original value, since we
            // expect that our rewrites are generally improvements.
            self.1.cmp(&other.1).reverse()
        })
    }
}

#[derive(Clone, Copy, Debug)]
struct ElaboratedValue {
    in_block: Block,
    value: Value,
}

#[derive(Clone, Debug)]
struct LoopStackEntry {
    /// The loop identifier.
    lp: Loop,
    /// The hoist point: a block that immediately dominates this
    /// loop. May not be an immediate predecessor, but will be a valid
    /// point to place all loop-invariant ops: they must depend only
    /// on inputs that dominate the loop, so are available at (the end
    /// of) this block.
    hoist_block: Block,
    /// The depth in the scope map.
    scope_depth: u32,
}

#[derive(Clone, Debug)]
enum BlockStackEntry {
    Elaborate { block: Block, idom: Option<Block> },
    Pop,
}

impl<'a> Elaborator<'a> {
    pub(crate) fn new(
        func: &'a mut Function,
        domtree: &'a DominatorTreePreorder,
        loop_analysis: &'a LoopAnalysis,
        remat_values: &'a FxHashSet<Value>,
        inst_ordering_info_map: &'a mut SecondaryMap<Inst, OrderingInfo>,
        skeleton_inst_order: &'a mut VecDeque<Inst>,
        stats: &'a mut Stats,
        ctrl_plane: &'a mut ControlPlane,
    ) -> Self {
        let num_values = func.dfg.num_values();
        let mut value_to_best_value =
            SecondaryMap::with_default(BestEntry(Cost::infinity(), Value::reserved_value()));
        value_to_best_value.resize(num_values);
        Self {
            func,
            domtree,
            _loop_analysis: loop_analysis,
            value_to_elaborated_value: ScopedHashMap::with_capacity(num_values),
            value_to_best_value,
            _loop_stack: smallvec![],
            _cur_block: Block::reserved_value(),
            _remat_values: remat_values,
            _elab_result_stack: vec![],
            block_stack: vec![],
            _remat_copies: FxHashMap::default(),
            inst_ordering_info_map,
            skeleton_inst_order,
            dependencies_count: SecondaryMap::with_default(0),
            value_users: SecondaryMap::with_default(SmallVec::new()),
            ready_queue: RankPairingHeap::single_pass_max(),
            stats,
            ctrl_plane,
        }
    }

    // NOTE: this is unecessary until we re-enable the LICM optimization
    fn _start_block(&mut self, idom: Option<Block>, block: Block) {
        trace!(
            "start_block: block {:?} with idom {:?} at loop depth {:?} scope depth {}",
            block,
            idom,
            self._loop_stack.len(),
            self.value_to_elaborated_value.depth()
        );

        // Pop any loop levels we're no longer in.
        while let Some(inner_loop) = self._loop_stack.last() {
            if self._loop_analysis.is_in_loop(block, inner_loop.lp) {
                break;
            }
            self._loop_stack.pop();
        }

        // Note that if the *entry* block is a loop header, we will
        // not make note of the loop here because it will not have an
        // immediate dominator. We must disallow this case because we
        // will skip adding the `LoopStackEntry` here but our
        // `LoopAnalysis` will otherwise still make note of this loop
        // and loop depths will not match.
        if let Some(idom) = idom {
            if let Some(lp) = self._loop_analysis.is_loop_header(block) {
                self._loop_stack.push(LoopStackEntry {
                    lp,
                    // Any code hoisted out of this loop will have code
                    // placed in `idom`, and will have def mappings
                    // inserted in to the scoped hashmap at that block's
                    // level.
                    hoist_block: idom,
                    scope_depth: (self.value_to_elaborated_value.depth() - 1) as u32,
                });
                trace!(
                    " -> loop header, pushing; depth now {}",
                    self._loop_stack.len()
                );
            }
        } else {
            debug_assert!(
                self._loop_analysis.is_loop_header(block).is_none(),
                "Entry block (domtree root) cannot be a loop header!"
            );
        }

        trace!("block {}: loop stack is {:?}", block, self._loop_stack);

        self._cur_block = block;
    }

    fn compute_best_values(&mut self) {
        let best = &mut self.value_to_best_value;

        // We can't make random decisions inside the fixpoint loop below because
        // that could cause values to change on every iteration of the loop,
        // which would make the loop never terminate. So in chaos testing
        // mode we need a form of making suboptimal decisions that is fully
        // deterministic. We choose to simply make the worst decision we know
        // how to do instead of the best.
        let use_worst = self.ctrl_plane.get_decision();

        // Do a fixpoint loop to compute the best value for each eclass.
        //
        // The maximum number of iterations is the length of the longest chain
        // of `vNN -> vMM` edges in the dataflow graph where `NN < MM`, so this
        // is *technically* quadratic, but `cranelift-frontend` won't construct
        // any such edges. NaN canonicalization will introduce some of these
        // edges, but they are chains of only two or three edges. So in
        // practice, we *never* do more than a handful of iterations here unless
        // (a) we parsed the CLIF from text and the text was funkily numbered,
        // which we don't really care about, or (b) the CLIF producer did
        // something weird, in which case it is their responsibility to stop
        // doing that.
        trace!(
            "Entering fixpoint loop to compute the {} values for each eclass",
            if use_worst {
                "worst (chaos mode)"
            } else {
                "best"
            }
        );
        let mut keep_going = true;
        while keep_going {
            keep_going = false;
            trace!(
                "fixpoint iteration {}",
                self.stats.elaborate_best_cost_fixpoint_iters
            );
            self.stats.elaborate_best_cost_fixpoint_iters += 1;

            for (value, def) in self.func.dfg.values_and_defs() {
                trace!("computing best for value {:?} def {:?}", value, def);
                let orig_best_value = best[value];

                match def {
                    ValueDef::Union(x, y) => {
                        // Pick the best of the two options based on
                        // min-cost. This works because each element of `best`
                        // is a `(cost, value)` tuple; `cost` comes first so
                        // the natural comparison works based on cost, and
                        // breaks ties based on value number.
                        best[value] = if use_worst {
                            if best[x].1.is_reserved_value() {
                                best[y]
                            } else if best[y].1.is_reserved_value() {
                                best[x]
                            } else {
                                std::cmp::max(best[x], best[y])
                            }
                        } else {
                            std::cmp::min(best[x], best[y])
                        };
                        trace!(
                            " -> best of union({:?}, {:?}) = {:?}",
                            best[x],
                            best[y],
                            best[value]
                        );
                    }
                    ValueDef::Param(_, _) => {
                        best[value] = BestEntry(Cost::zero(), value);
                    }
                    // If the Inst is inserted into the layout (which is,
                    // at this point, only the side-effecting skeleton),
                    // then it must be computed and thus we give it zero
                    // cost.
                    ValueDef::Result(inst, _) => {
                        if let Some(_) = self.func.layout.inst_block(inst) {
                            best[value] = BestEntry(Cost::zero(), value);
                        } else {
                            let inst_data = &self.func.dfg.insts[inst];
                            // N.B.: at this point we know that the opcode is
                            // pure, so `pure_op_cost`'s precondition is
                            // satisfied.
                            let cost = Cost::of_pure_op(
                                inst_data.opcode(),
                                self.func.dfg.inst_values(inst).map(|value| best[value].0),
                            );
                            best[value] = BestEntry(cost, value);
                            trace!(" -> cost of value {} = {:?}", value, cost);
                        }
                    }
                };

                // Keep on iterating the fixpoint loop while we are finding new
                // best values.
                keep_going |= orig_best_value != best[value];
            }
        }

        if cfg!(any(feature = "trace-log", debug_assertions)) {
            trace!("finished fixpoint loop to compute best value for each eclass");
            for value in self.func.dfg.values() {
                trace!("-> best for eclass {:?}: {:?}", value, best[value]);
                debug_assert_ne!(best[value].1, Value::reserved_value());
                // You might additionally be expecting an assert that the best
                // cost is not infinity, however infinite cost *can* happen in
                // practice. First, note that our cost function doesn't know
                // about any shared structure in the dataflow graph, it only
                // sums operand costs. (And trying to avoid that by deduping a
                // single operation's operands is a losing game because you can
                // always just add one indirection and go from `add(x, x)` to
                // `add(foo(x), bar(x))` to hide the shared structure.) Given
                // that blindness to sharing, we can make cost grow
                // exponentially with a linear sequence of operations:
                //
                //     v0 = iconst.i32 1    ;; cost = 1
                //     v1 = iadd v0, v0     ;; cost = 3 + 1 + 1
                //     v2 = iadd v1, v1     ;; cost = 3 + 5 + 5
                //     v3 = iadd v2, v2     ;; cost = 3 + 13 + 13
                //     v4 = iadd v3, v3     ;; cost = 3 + 29 + 29
                //     v5 = iadd v4, v4     ;; cost = 3 + 61 + 61
                //     v6 = iadd v5, v5     ;; cost = 3 + 125 + 125
                //     ;; etc...
                //
                // Such a chain can cause cost to saturate to infinity. How do
                // we choose which e-node is best when there are multiple that
                // have saturated to infinity? It doesn't matter. As long as
                // invariant (2) for optimization rules is upheld by our rule
                // set (see `cranelift/codegen/src/opts/README.md`) it is safe
                // to choose *any* e-node in the e-class. At worst we will
                // produce suboptimal code, but never an incorrectness.
            }
        }
    }

    // TODO: re-enable when everything else is functioning
    /// Possibly rematerialize the instruction producing the value in
    /// `arg` and rewrite `arg` to refer to it, if needed. Returns
    /// `true` if a rewrite occurred.
    fn _maybe_remat_arg(
        remat_values: &FxHashSet<Value>,
        func: &mut Function,
        remat_copies: &mut FxHashMap<(Block, Value), Value>,
        insert_block: Block,
        before: Inst,
        arg: &mut ElaboratedValue,
        stats: &mut Stats,
    ) -> bool {
        // TODO (#7313): we may want to consider recursive
        // rematerialization as well. We could process the arguments of
        // the rematerialized instruction up to a certain depth. This
        // would affect, e.g., adds-with-one-constant-arg, which are
        // currently rematerialized. Right now we don't do this, to
        // avoid the need for another fixpoint loop here.
        if arg.in_block != insert_block && remat_values.contains(&arg.value) {
            let new_value = match remat_copies.entry((insert_block, arg.value)) {
                HashEntry::Occupied(o) => *o.get(),
                HashEntry::Vacant(v) => {
                    let inst = func.dfg.value_def(arg.value).inst().unwrap();
                    debug_assert_eq!(func.dfg.inst_results(inst).len(), 1);
                    let new_inst = func.dfg.clone_inst(inst);
                    func.layout.insert_inst(new_inst, before);
                    let new_result = func.dfg.inst_results(new_inst)[0];
                    *v.insert(new_result)
                }
            };
            trace!("rematerialized {} as {}", arg.value, new_value);
            arg.value = new_value;
            stats.elaborate_remat += 1;
            true
        } else {
            false
        }
    }

    // Remove the skeleton instructions left inside the block, while also
    // manufacturing the dependencies among them due to their original program
    // order.
    fn add_skeleton_dependencies(&mut self, block: Block) {
        let first_inst = self.func.layout.first_inst(block);
        let mut next_inst = first_inst;

        while let Some(inst) = next_inst {
            next_inst = self.func.layout.next_inst(inst);

            // Create the dependencies among skeleton instructions.
            trace!(
                "add_skeleton_dependences:: dependency count before increment for inst {} is {}",
                inst,
                self.dependencies_count[inst]
            );
            self.dependencies_count[inst] += 1;

            // Remove all the skeleton instructions except the last one.
            if next_inst.is_some() {
                self.func.layout.remove_inst(inst);
            }
        }

        // FIXME: only needed for debugging... ////////////////////////////////
        if let Some(inst) = next_inst {
            assert!(self.func.dfg.insts[inst].opcode().is_terminator());
        }
        ///////////////////////////////////////////////////////////////////////

        // The first skeleton instruction has no dependency since there are no
        // previous skeleton instructions in the block.
        if let Some(first_inst) = first_inst {
<<<<<<< HEAD
            trace!(
                "add_skeleton_dependencies:: dependency count before decrement for first inst {} is {}",
                first_inst,
                self.dependencies_count[first_inst]
            );
            self.dependencies_count[first_inst] -= 1;
=======
            if !self.func.dfg.insts[first_inst].opcode().is_terminator() {
                self.dependencies_count[first_inst] -= 1;
            }
>>>>>>> 48575ca7
        }
    }

    /// Compute the critical path for all instructions in the given `block`, and
    /// construct the `value_uses` and the `dependencies_count` maps.
    ///
    /// It also initializes the ready queue with all instructions that have 0
    /// dependencies after the pass.
    fn compute_ddg_and_value_uses(&mut self, block: Block) {
        assert_eq!(self.func.layout.block_insts(block).count(), 1);
        let mut next_inst = self.func.layout.last_inst(block);
        let block_terminator = next_inst.unwrap();
        let mut inst_queue: VecDeque<Inst> = VecDeque::new();

        let mut skeleton_already_inserted = false;

        while let Some(inst) = next_inst {
            // A map to filter out duplicate visits in case an instruction uses
            // the same value in multiple arguments.
            let mut inst_arg_already_visited: SecondaryMap<Value, bool> =
                SecondaryMap::with_default(false);
            for arg in self.func.dfg.inst_values(inst) {
                // TODO: there probably exists a less expensive way to get unique args.
                // Skip already visited arguments in case the instruction uses
                // the same argument value multiple times. Basically, if we
                // have `add x0, x1, x1` we don't want to add two dependencies
                // in the instruction because of `x1`.
                if inst_arg_already_visited[arg] {
                    continue;
                }
                inst_arg_already_visited[arg] = true;

                // Add the instruction to the value_uses map of its arguments.
                if !self.value_users[arg]
                    .iter()
                    .any(|&user_inst| user_inst == inst)
                {
                    self.value_users[arg].push(inst);
                }

                // Make sure that the argument comes from the result of an
                // instruction inside the current block.
                if let Some(arg_inst) = self.func.dfg.value_def(arg).inst() {
                    // Calculate the critical path for each instruction.
                    let prev_critical_path = self.inst_ordering_info_map[arg_inst].critical_path;
                    let current_path_size = self.inst_ordering_info_map[inst].critical_path + 1;
                    if current_path_size > prev_critical_path {
                        self.inst_ordering_info_map[arg_inst].critical_path = current_path_size;
                    }

                    // Construct the `dependencies_count` map.
                    self.dependencies_count[inst] += 1;
                    trace!(
                        "computeDDG: dependency count after increment for inst {} is {}",
                        inst,
                        self.dependencies_count[inst]
                    );

                    // Push the arguments of the instruction to the instruction
                    // queue for the breadth-first traversal of the data
                    // dependency graph.
                    inst_queue.push_back(arg_inst);
                }
            }

            next_inst = inst_queue.pop_front();
            // Initialize the ready queue with all instructions that have 0 dependencies.
            // FIXME: check special cases with skeleton instructions here
            if self.dependencies_count[inst] == 0 && inst != block_terminator {
                if is_pure_for_egraph(self.func, inst) {
                    self.ready_queue
                        .push(inst, self.inst_ordering_info_map[inst]);
                } else if Some(&inst) == self.skeleton_inst_order.front()
                    && !skeleton_already_inserted
                    && inst != block_terminator
                {
                    self.ready_queue
                        .push(inst, self.inst_ordering_info_map[inst]);
                    skeleton_already_inserted = true;
                }
            }
        }
        // FIXME: is this check correct?
        // assert!(
        //     !self.ready_queue.is_empty(),
        //     "computeDDG: found empty ready_queue"
        // );
    }

    /// Put instructions back to the function's layout using the LUC and CP
    /// heuristics.
    fn schedule_insts(&mut self, block: Block) {
        // Take the block terminator. It should be the only instruction left
        // inside the block, and be a terminator.
        let block_terminator = self.func.layout.first_inst(block).unwrap();
        assert_eq!(self.func.layout.block_insts(block).count(), 1);
        assert!(self.func.dfg.insts[block_terminator]
            .opcode()
            .is_terminator());
        // FIXME: only needed for debugging... ////////////////////////////////
        let mut elaborated_instructions: SecondaryMap<Inst, bool> =
            SecondaryMap::with_default(false);
        let mut instruction_in_ready_queue: SecondaryMap<Inst, bool> =
            SecondaryMap::with_default(false);
        // FIXME: is this check correct?
        // assert!(
        //     !self.ready_queue.is_empty(),
        //     "schedule_insts: found empty ready_queue"
        // );
        ///////////////////////////////////////////////////////////////////////

        // NOTE: The ready queue can only be empty here if (and only if) the
        // block ought to have just the block terminator inside it. Maybe
        // formulate an analogous assertion.

        while let Some(mut inst_to_insert) = self.ready_queue.pop() {
            // FIXME: only needed for debugging... ////////////////////////////
            assert!(inst_to_insert != block_terminator);
            ///////////////////////////////////////////////////////////////////

            // If all results of the to-be-inserted instruction have already
            // been created through instruction elaborations, we can reuse them,
            // so inserting the instruction would have no effect for us, given
            // that the instruction was not in the side-effecting skeleton.
            //
            // We hence can skip those instructions' insertion, but we still
            // have to decrement dependency counts for its results' users. We
            // also have to remove each result value from the value_uses maps of
            // its results' users, and possibly change LUC fields accordingly.
            let redundant_inst = self
                .func
                .dfg
                .inst_results(inst_to_insert)
                .iter()
                .all(|inst_result| self.value_to_elaborated_value.get(inst_result).is_some())
                && is_pure_for_egraph(self.func, inst_to_insert);

            // TODO: In case it the instruction got optimized through LICM (got
            // hoisted out of a loop), change its layout placement accordingly.
            //
            // NOTE: Remove the `before` field from `inst_ordering_info_map`
            // since we are now going to compute it eagerly inside here.
            let (scope_depth, before, insert_block) = (
                self.value_to_elaborated_value.depth(),
                block_terminator,
                self.func.layout.inst_block(block_terminator).unwrap(),
            );

            // TODO: Now that we have the location for the instruction, check
            // if any of its args are remat values. If so, and if we don't have
            // a copy of the rematerializing instruction for this block yet,
            // create one.
            // TODO: =========== rematerialization ===================
            // Check if the pure instructions have only 1 result or more.
            // After remat update all the user args of that arg that just
            // rematerialized.
            // And update the value_uses map. Inserting a Map Entry for the
            // generated value along with the users of that value.
            // For the newly generated instruction we don't decremenent dependency
            // count of other instructions that are the results of the users of the results
            let remat_arg = false;

            // Now we need to place `inst` at the computed location (just
            // before `before`). Note that `inst` may already have been
            // placed somewhere else, because a pure node may be elaborated
            // at more than one place. In this case, we need to duplicate the
            // instruction.
            //
            // NOTE: We must see if this duplication will necesitate changes in
            // the `value_uses` map, the ordering information, the
            // `dependencies_count` map etc. It is possible that this
            // duplication might move in the `compute_ddg_and_value_uses` pass!
            trace!("need inst {} before {}", inst_to_insert, before);
            if !redundant_inst {
                inst_to_insert =
                    if self.func.layout.inst_block(inst_to_insert).is_some() || remat_arg {
                        // Clone the inst!
                        let new_inst = self.func.dfg.clone_inst(inst_to_insert);

                        // FIXME: CHECK again self.dependencies_count[new_inst] = self.dependencies_count[inst_to_insert];

                        trace!(
                            " -> inst {} already has a location; cloned to {}",
                            inst_to_insert,
                            new_inst
                        );

                        // Create mappings in the value-to-elab'd-value map from
                        // original results to cloned results, and generate the
                        // necessary value_users maps.
                        let result_pairs: Vec<(Value, Value)> = self
                            .func
                            .dfg
                            .inst_results(inst_to_insert)
                            .iter()
                            .cloned()
                            .zip(self.func.dfg.inst_results(new_inst).iter().cloned())
                            .collect();
                        for (result, new_result) in result_pairs.iter() {
                            // Clone the value_users for each newly-generated result using the maps
                            // from the old results.
                            self.value_users[*new_result] = self.value_users[*result].clone();

                            // Overwrite the arguments of the users of each old result with
                            // the respective new result.
                            for user_inst in self.value_users[*result].iter().cloned() {
                                let user_args: Vec<_> =
                                    self.func.dfg.inst_values(user_inst).into_iter().collect();
                                self.func.dfg.overwrite_inst_values(
                                    user_inst,
                                    user_args.into_iter().map(|user_arg| {
                                        if user_arg == *result {
                                            *new_result
                                        } else {
                                            user_arg
                                        }
                                    }),
                                );
                            }

                            let elab_value = ElaboratedValue {
                                value: *new_result,
                                in_block: insert_block,
                            };
                            let best_result = self.value_to_best_value[*result];
                            self.value_to_elaborated_value.insert_if_absent_with_depth(
                                best_result.1,
                                elab_value,
                                scope_depth,
                            );

                            // NOTE: Understand why this is correct...
                            // Shouldn't `best_result` be `elab_value`?
                            self.value_to_best_value[*new_result] = best_result;

                            trace!(
                                " -> cloned inst has new result {} for orig {}",
                                new_result,
                                result
                            );
                        }
                        new_inst
                    } else {
                        trace!(" -> no location; using original inst");
                        // Create identity mappings from result values to themselves
                        // in this scope, since we're using the original inst.
                        for &result in self.func.dfg.inst_results(inst_to_insert) {
                            let elab_value = ElaboratedValue {
                                value: result,
                                in_block: insert_block,
                            };
                            let best_result = self.value_to_best_value[result];
                            self.value_to_elaborated_value.insert_if_absent_with_depth(
                                best_result.1,
                                elab_value,
                                scope_depth,
                            );
                            trace!(" -> inserting identity mapping for {}", result);
                        }
                        inst_to_insert
                    };

                let elaborated_args: Vec<Value> = self
                    .func
                    .dfg
                    .inst_values(inst_to_insert)
                    .map(|arg| {
                        let best_value = self.value_to_best_value[arg].1;
                        match self.func.dfg.value_def(best_value) {
                            ValueDef::Union(..) => {
                                panic!("egraph union node found at line 725!");
                            }
                            _ => {}
                        };
                        if let Some(arg_inst) = self.func.dfg.value_def(arg).inst() {
                            if self.func.layout.inst_block(arg_inst).is_some() {
                                let elab_value = self
                                    .value_to_elaborated_value
                                    .get(&best_value)
                                    .unwrap()
                                    .value;
                                match self.func.dfg.value_def(elab_value) {
                                    ValueDef::Union(..) => {
                                        panic!("egraph union node found at line 734!");
                                    }
                                    _ => {}
                                };
                                elab_value
                            } else {
                                best_value
                            }
                        } else {
                            best_value
                        }
                    })
                    .collect();

                // FIXME: only for debugging //////////////////////////////////
                self.func
                    .dfg
                    .inst_results(inst_to_insert)
                    .iter()
                    .for_each(|&result| match self.func.dfg.value_def(result) {
                        ValueDef::Union(..) => {
                            panic!("egraph union node found at line 751!");
                        }
                        _ => {}
                    });

                assert!(
                    elaborated_instructions[inst_to_insert] == false,
                    "We already inserted this instruction in this block through the ready queue!",
                );
                ///////////////////////////////////////////////////////////////

                self.func
                    .dfg
                    .overwrite_inst_values(inst_to_insert, elaborated_args.into_iter());

                // Insert the instruction to the layout.
                self.func
                    .layout
                    .insert_inst(inst_to_insert, block_terminator);
            }

            // NOTE: The instruction is either inserted to the layout or it was redundant_inst,
            // because all the results were already present.
            let inserted_inst = inst_to_insert;

            // FIXME: only needed for debugging... ////////////////////////////
            elaborated_instructions[inserted_inst] = true;
            ///////////////////////////////////////////////////////////////////

            // Update the LUC (last-use-counts) of instructions.
            for arg in self.func.dfg.inst_values(inserted_inst) {
                // Remove the instruction from the argument value's users.
                self.value_users[arg].retain(|&mut arg_user| arg_user != inserted_inst);
                // If the value has exactly one user left, increment its last-use-count,
                // and update the RankPairingHeap representing the ready queue.
                if self.value_users[arg].len() == 1 {
                    let last_user = self.value_users[arg].get(0).unwrap().clone();
                    self.inst_ordering_info_map[last_user].last_use_count += 1;
                    self.ready_queue
                        .update(&last_user, self.inst_ordering_info_map[last_user]);
                }
            }

            let mut skeleton_already_inserted = false;

            // If the instruction was a skeleton instruction, pop it from the
            // `skeleton_inst_order` queue and decrement the dependency count
            // of the next skeleton instruction (if it exists). If the next
            // skeleton instruction reaches zero dependencies (and is not the
            // block terminator), put it in the ready queue too, indicating that
            // a skeleton instruction has just been inserted in it, using
            // `skeleton_already_pushed`.
            if self.skeleton_inst_order.front() == Some(&inserted_inst) {
                self.skeleton_inst_order.pop_front();
                if let Some(next_skeleton_inst) = self.skeleton_inst_order.front() {
                    let next_skeleton_inst = next_skeleton_inst.clone();
                    trace!(
                        "schedule_insts: skeleton result_user_inst dependency count before decrement for inst {} is {}",
                        next_skeleton_inst,
                        self.dependencies_count[next_skeleton_inst]
                    );
                    self.dependencies_count[next_skeleton_inst] -= 1;
                    if self.dependencies_count[next_skeleton_inst] == 0
                        && next_skeleton_inst != block_terminator
                    {
                        self.ready_queue.push(
                            next_skeleton_inst,
                            self.inst_ordering_info_map[next_skeleton_inst],
                        );
                        assert!(
                            !elaborated_instructions[next_skeleton_inst],
                            "We already inserted this skeleton instruction in this block through the ready queue!",
                        );
                        skeleton_already_inserted = true;
                        // FIXME: only needed for debugging... ////////////////
                        assert!(!instruction_in_ready_queue[next_skeleton_inst]);
                        instruction_in_ready_queue[next_skeleton_inst] = true;
                        ///////////////////////////////////////////////////////
                    }
                }
            }

            // Update the dependency counts for all the users of the results
            // generated by the instruction that was just inserted into the
            // layout. If any instruction ends up with zero dependencies, try to
            // insert it to the ready queue.
            for result in self.func.dfg.inst_results(inserted_inst).iter().cloned() {
                // For each result, find all instructions that use it and
                // decrement their dependency count.
                for user_inst in self.value_users[result].iter().cloned() {
<<<<<<< HEAD
                    trace!(
                        "schedule_insts: true data dependency : result_user_inst {} for inserted inst {} dependency count before decrement for user_inst {} is {}",
                        result,
                        inserted_inst,
                        user_inst,
                        self.dependencies_count[user_inst]
                    );
                    self.dependencies_count[user_inst] -= 1;
=======
                    if self.dependencies_count[user_inst] != 0 {
                        self.dependencies_count[user_inst] -= 1;
                    }
>>>>>>> 48575ca7
                    // If the instruction has no dependencies left and is not
                    // the block terminator, try to insert it to the ready
                    // queue. The insertion will succeed only if the instruction
                    // is pure, or in case it's in the block's skeleton, if it
                    // is the next skeleton in order and hasn't already been
                    // inserted.
                    if self.dependencies_count[user_inst] == 0 && user_inst != block_terminator {
                        if is_pure_for_egraph(self.func, user_inst) {
                            self.ready_queue
                                .push(user_inst, self.inst_ordering_info_map[user_inst]);
                            // FIXME: only needed for debugging... ////////////
                            assert!(
                                !elaborated_instructions[user_inst],
                                "We already inserted this skeleton instruction in this block through the ready queue!",
                            );
                            assert!(
                                user_inst != inserted_inst,
                                "We already have inserted inst to the layout"
                            );
                            assert!(!instruction_in_ready_queue[user_inst]);
                            instruction_in_ready_queue[user_inst] = true;
                            ///////////////////////////////////////////////////
                        } else if !skeleton_already_inserted
                            && Some(&user_inst) == self.skeleton_inst_order.front()
                        {
                            self.ready_queue
                                .push(user_inst, self.inst_ordering_info_map[user_inst]);
                            // FIXME: only needed for debugging... ////////////
                            assert!(
                                !elaborated_instructions[user_inst],
                                "We already inserted this skeleton instruction in this block through the ready queue!",
                            );
                            assert!(!instruction_in_ready_queue[user_inst]);
                            instruction_in_ready_queue[user_inst] = true;
                            ///////////////////////////////////////////////////
                        }
                    }
                }
            }
        }

        // FIXME: Update the block terminator's arguments with elaborated values.
        let terminator_elab_args: Vec<Value> = self
            .func
            .dfg
            .inst_values(block_terminator)
            .map(|arg| {
                let best_value = self.value_to_best_value[arg].1;
                trace!(
                    " -> Terminator elab arg {} is best value is {}",
                    arg,
                    best_value
                );
                match self.func.dfg.value_def(best_value) {
                    ValueDef::Union(..) => {
                        panic!("egraph union node found at line 725!");
                    }
                    _ => {}
                };
                if let Some(arg_inst) = self.func.dfg.value_def(arg).inst() {
                    if self.func.layout.inst_block(arg_inst).is_some() {
                        let elab_value = self
                            .value_to_elaborated_value
                            .get(&best_value)
                            .unwrap()
                            .value;
                        match self.func.dfg.value_def(elab_value) {
                            ValueDef::Union(..) => {
                                panic!("egraph union node found at line 734!");
                            }
                            _ => {}
                        };
                        elab_value
                    } else {
                        best_value
                    }
                } else {
                    best_value
                }
            })
            .collect();
        self.func
            .dfg
            .overwrite_inst_values(block_terminator, terminator_elab_args.into_iter());

        // FIXME: only needed for debugging... ////////////////////////////////
        self.func
            .dfg
            .inst_args(block_terminator)
            .iter()
            .for_each(|&arg| match self.func.dfg.value_def(arg) {
                ValueDef::Union(..) => panic!("Terminator has union param"),
                _ => {}
            });
        ///////////////////////////////////////////////////////////////////////
    }

    fn elaborate_domtree(&mut self, domtree: &DominatorTreePreorder) {
        self.block_stack.push(BlockStackEntry::Elaborate {
            block: self.func.layout.entry_block().unwrap(),
            idom: None,
        });

        while let Some(top) = self.block_stack.pop() {
            match top {
                BlockStackEntry::Elaborate { block, idom } => {
                    self.block_stack.push(BlockStackEntry::Pop);
                    self.value_to_elaborated_value.increment_depth();

                    self.add_skeleton_dependencies(block);
                    self.compute_ddg_and_value_uses(block);
                    // TODO: We might have to reset ordering info for every block.
                    self.schedule_insts(block);

                    // Push children. We are doing a preorder
                    // traversal so we do this after processing this
                    // block above.
                    let block_stack_end = self.block_stack.len();
                    // NOTE: here we destroy original ordering across basic
                    // blocks — this probably doesn't mess with careful
                    // pipelining though.
                    for child in self.ctrl_plane.shuffled(domtree.children(block)) {
                        self.block_stack.push(BlockStackEntry::Elaborate {
                            block: child,
                            idom: Some(block),
                        });
                    }
                    // Reverse what we just pushed so we elaborate in
                    // original block order. (The domtree iter is a
                    // single-ended iter over a singly-linked list so
                    // we can't `.rev()` above.)
                    self.block_stack[block_stack_end..].reverse();
                }
                BlockStackEntry::Pop => {
                    self.value_to_elaborated_value.decrement_depth();
                }
            }
        }
    }

    pub(crate) fn elaborate(&mut self) {
        self.stats.elaborate_func += 1;
        self.stats.elaborate_func_pre_insts += self.func.dfg.num_insts() as u64;
        self.compute_best_values();
        self.elaborate_domtree(&self.domtree);
        self.stats.elaborate_func_post_insts += self.func.dfg.num_insts() as u64;
    }
}<|MERGE_RESOLUTION|>--- conflicted
+++ resolved
@@ -442,18 +442,15 @@
         // The first skeleton instruction has no dependency since there are no
         // previous skeleton instructions in the block.
         if let Some(first_inst) = first_inst {
-<<<<<<< HEAD
             trace!(
                 "add_skeleton_dependencies:: dependency count before decrement for first inst {} is {}",
                 first_inst,
                 self.dependencies_count[first_inst]
             );
             self.dependencies_count[first_inst] -= 1;
-=======
             if !self.func.dfg.insts[first_inst].opcode().is_terminator() {
                 self.dependencies_count[first_inst] -= 1;
             }
->>>>>>> 48575ca7
         }
     }
 
@@ -848,7 +845,6 @@
                 // For each result, find all instructions that use it and
                 // decrement their dependency count.
                 for user_inst in self.value_users[result].iter().cloned() {
-<<<<<<< HEAD
                     trace!(
                         "schedule_insts: true data dependency : result_user_inst {} for inserted inst {} dependency count before decrement for user_inst {} is {}",
                         result,
@@ -857,11 +853,9 @@
                         self.dependencies_count[user_inst]
                     );
                     self.dependencies_count[user_inst] -= 1;
-=======
                     if self.dependencies_count[user_inst] != 0 {
                         self.dependencies_count[user_inst] -= 1;
                     }
->>>>>>> 48575ca7
                     // If the instruction has no dependencies left and is not
                     // the block terminator, try to insert it to the ready
                     // queue. The insertion will succeed only if the instruction
