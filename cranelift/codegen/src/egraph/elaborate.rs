//! Elaboration phase: lowers EGraph back to sequences of operations
//! in CFG nodes.

use super::cost::Cost;
use super::OrderingInfo;
use super::Stats;
use super::VecDeque;
use crate::dominator_tree::DominatorTreePreorder;
use crate::hash_map::Entry as HashEntry;
use crate::inst_predicates::is_pure_for_egraph;
use crate::ir::{Block, Function, Inst, Value, ValueDef};
use crate::loop_analysis::{Loop, LoopAnalysis};
use crate::scoped_hash_map::ScopedHashMap;
use crate::trace;
use alloc::vec::Vec;
use cranelift_control::ControlPlane;
use cranelift_entity::{packed_option::ReservedValue, SecondaryMap};
use hashheap::*;
use rustc_hash::{FxHashMap, FxHashSet};
use smallvec::{smallvec, SmallVec};

pub(crate) struct Elaborator<'a> {
    func: &'a mut Function,
    domtree: &'a DominatorTreePreorder,
    loop_analysis: &'a LoopAnalysis,
    /// Map from Value that is produced by a pure Inst (and was thus
    /// not in the side-effecting skeleton) to the value produced by
    /// an elaborated inst (placed in the layout) to whose results we
    /// refer in the final code.
    ///
    /// The first time we use some result of an instruction during
    /// elaboration, we can place it and insert an identity map (inst
    /// results to that same inst's results) in this scoped
    /// map. Within that block and its dom-tree children, that mapping
    /// is visible and we can continue to use it. This allows us to
    /// avoid cloning the instruction. However, if we pop that scope
    /// and use it somewhere else as well, we will need to
    /// duplicate. We detect this case by checking, when a value that
    /// we want is not present in this map, whether the producing inst
    /// is already placed in the Layout. If so, we duplicate, and
    /// insert non-identity mappings from the original inst's results
    /// to the cloned inst's results.
    ///
    /// Note that as values may refer to unions that represent a subset
    /// of a larger eclass, it's not valid to walk towards the root of a
    /// union tree: doing so would potentially equate values that fall
    /// on different branches of the dominator tree.
    value_to_elaborated_value: ScopedHashMap<Value, ElaboratedValue>,
    /// Map from Value to the best (lowest-cost) Value in its eclass
    /// (tree of union value-nodes).
    value_to_best_value: SecondaryMap<Value, BestEntry>,
    /// Stack of blocks and loops in current elaboration path.
    loop_stack: SmallVec<[LoopStackEntry; 8]>,
    /// Values that opt rules have indicated should be rematerialized
    /// in every block they are used (e.g., immediates or other
    /// "cheap-to-compute" ops).
    remat_values: &'a FxHashSet<Value>,
    /// Explicitly-unrolled block elaboration stack.
    block_stack: Vec<BlockStackEntry>,
    /// Copies of values that have been rematerialized.
    remat_copies: FxHashMap<(Block, Value), Value>,
    /// A map from instructions to their ordering information (LUC, CP,
    /// original program order sequence and information for the LICM
    /// optimization).
    inst_ordering_info_map: &'a mut SecondaryMap<Inst, OrderingInfo>,
    /// A queue that is used to indicate the original program order
    /// of the skeleton instructions.
    skeleton_inst_order: VecDeque<Inst>,
    /// A map from each Value to the instructions that use it.
    value_users: SecondaryMap<Value, FxHashSet<Inst>>,
    /// A map that tracks how many dependencies (either true data dependencies
    /// or dependencies due to skeleton instructions' program order) are
    /// remainining for each instruction to get scheduled.
    ///
    /// When this count goes to 0, the instruction is inserted to the ready
    /// queue.
    dependencies_count: SecondaryMap<Inst, u16>,
    /// A priority queue that holds all ready-to-be-placed instructions.
    ///
    /// It is implemented as a Max Rank Pairing Heap, with the max element
    /// being the one that should be placed first each time.
    ready_queue: HashHeap<Inst, OrderingInfo>,
    /// Stats for various events during egraph processing, to help
    /// with optimization of this infrastructure.
    //
    // TODO: Check if the `elaborate_visit_node` field still makes sense. In
    // general, check if the `Stats` fields need any changes after the
    // heuristics scheduling implementation.
    stats: &'a mut Stats,
    /// Chaos-mode control-plane so we can test that we still get
    /// correct results when our heuristics make bad decisions.
    ctrl_plane: &'a mut ControlPlane,
}

#[derive(Clone, Copy, Debug, PartialEq, Eq)]
struct BestEntry(Cost, Value);

impl PartialOrd for BestEntry {
    fn partial_cmp(&self, other: &Self) -> Option<core::cmp::Ordering> {
        Some(self.cmp(other))
    }
}

impl Ord for BestEntry {
    #[inline]
    fn cmp(&self, other: &Self) -> std::cmp::Ordering {
        self.0.cmp(&other.0).then_with(|| {
            // Note that this comparison is reversed. When costs are equal,
            // prefer the value with the bigger index. This is a heuristic that
            // prefers results of rewrites to the original value, since we
            // expect that our rewrites are generally improvements.
            self.1.cmp(&other.1).reverse()
        })
    }
}

#[derive(Clone, Copy, Debug)]
struct ElaboratedValue {
    in_block: Block,
    value: Value,
}

#[derive(Clone, Debug)]
struct LoopStackEntry {
    /// The loop identifier.
    lp: Loop,
    /// The hoist point: a block that immediately dominates this
    /// loop. May not be an immediate predecessor, but will be a valid
    /// point to place all loop-invariant ops: they must depend only
    /// on inputs that dominate the loop, so are available at (the end
    /// of) this block.
    hoist_block: Block,
}

#[derive(Clone, Debug)]
enum BlockStackEntry {
    Elaborate { block: Block, idom: Option<Block> },
    Pop,
}

impl<'a> Elaborator<'a> {
    pub(crate) fn new(
        func: &'a mut Function,
        domtree: &'a DominatorTreePreorder,
        loop_analysis: &'a LoopAnalysis,
        remat_values: &'a FxHashSet<Value>,
        inst_ordering_info_map: &'a mut SecondaryMap<Inst, OrderingInfo>,
        stats: &'a mut Stats,
        ctrl_plane: &'a mut ControlPlane,
    ) -> Self {
        let num_values = func.dfg.num_values();
        let mut value_to_best_value =
            SecondaryMap::with_default(BestEntry(Cost::infinity(), Value::reserved_value()));
        value_to_best_value.resize(num_values);
        Self {
            func,
            domtree,
            loop_analysis,
            value_to_elaborated_value: ScopedHashMap::with_capacity(num_values),
            value_to_best_value,
            loop_stack: smallvec![],
            remat_values,
            block_stack: vec![],
            remat_copies: FxHashMap::default(),
            inst_ordering_info_map,
            skeleton_inst_order: VecDeque::new(),
            dependencies_count: SecondaryMap::with_default(0),
            // TODO: check if 4096 is a good value...
            value_users: SecondaryMap::with_capacity(4096),
            ready_queue: HashHeap::new_maxheap(),
            stats,
            ctrl_plane,
        }
    }

    fn start_block(&mut self, idom: Option<Block>, block: Block) {
        trace!(
            "start_block: block {:?} with idom {:?} at loop depth {:?} scope depth {}",
            block,
            idom,
            self.loop_stack.len(),
            self.value_to_elaborated_value.depth()
        );

        // Pop any loop levels we're no longer in.
        while let Some(inner_loop) = self.loop_stack.last() {
            if self.loop_analysis.is_in_loop(block, inner_loop.lp) {
                break;
            }
            self.loop_stack.pop();
        }

        // Note that if the *entry* block is a loop header, we will
        // not make note of the loop here because it will not have an
        // immediate dominator. We must disallow this case because we
        // will skip adding the `LoopStackEntry` here but our
        // `LoopAnalysis` will otherwise still make note of this loop
        // and loop depths will not match.
        if let Some(idom) = idom {
            if let Some(lp) = self.loop_analysis.is_loop_header(block) {
                self.loop_stack.push(LoopStackEntry {
                    lp,
                    // Any code hoisted out of this loop will have code
                    // placed in `idom`, and will have def mappings
                    // inserted in to the scoped hashmap at that block's
                    // level.
                    hoist_block: idom,
                });
                trace!(
                    " -> loop header, pushing; depth now {}",
                    self.loop_stack.len()
                );
            }
        } else {
            debug_assert!(
                self.loop_analysis.is_loop_header(block).is_none(),
                "Entry block (domtree root) cannot be a loop header!"
            );
        }

        trace!("block {}: loop stack is {:?}", block, self.loop_stack);
    }

    fn compute_best_values(&mut self) {
        let best = &mut self.value_to_best_value;

        // We can't make random decisions inside the fixpoint loop below because
        // that could cause values to change on every iteration of the loop,
        // which would make the loop never terminate. So in chaos testing
        // mode we need a form of making suboptimal decisions that is fully
        // deterministic. We choose to simply make the worst decision we know
        // how to do instead of the best.
        let use_worst = self.ctrl_plane.get_decision();

        // Do a fixpoint loop to compute the best value for each eclass.
        //
        // The maximum number of iterations is the length of the longest chain
        // of `vNN -> vMM` edges in the dataflow graph where `NN < MM`, so this
        // is *technically* quadratic, but `cranelift-frontend` won't construct
        // any such edges. NaN canonicalization will introduce some of these
        // edges, but they are chains of only two or three edges. So in
        // practice, we *never* do more than a handful of iterations here unless
        // (a) we parsed the CLIF from text and the text was funkily numbered,
        // which we don't really care about, or (b) the CLIF producer did
        // something weird, in which case it is their responsibility to stop
        // doing that.
        trace!(
            "Entering fixpoint loop to compute the {} values for each eclass",
            if use_worst {
                "worst (chaos mode)"
            } else {
                "best"
            }
        );
        let mut keep_going = true;
        while keep_going {
            keep_going = false;
            trace!(
                "fixpoint iteration {}",
                self.stats.elaborate_best_cost_fixpoint_iters
            );
            self.stats.elaborate_best_cost_fixpoint_iters += 1;

            for (value, def) in self.func.dfg.values_and_defs() {
                trace!("computing best for value {:?} def {:?}", value, def);
                let orig_best_value = best[value];

                match def {
                    ValueDef::Union(x, y) => {
                        // Pick the best of the two options based on
                        // min-cost. This works because each element of `best`
                        // is a `(cost, value)` tuple; `cost` comes first so
                        // the natural comparison works based on cost, and
                        // breaks ties based on value number.
                        best[value] = if use_worst {
                            if best[x].1.is_reserved_value() {
                                best[y]
                            } else if best[y].1.is_reserved_value() {
                                best[x]
                            } else {
                                std::cmp::max(best[x], best[y])
                            }
                        } else {
                            std::cmp::min(best[x], best[y])
                        };
                        trace!(
                            " -> best of union({:?}, {:?}) = {:?}",
                            best[x],
                            best[y],
                            best[value]
                        );
                    }
                    ValueDef::Param(_, _) => {
                        best[value] = BestEntry(Cost::zero(), value);
                    }
                    // If the Inst is inserted into the layout (which is,
                    // at this point, only the side-effecting skeleton),
                    // then it must be computed and thus we give it zero
                    // cost.
                    ValueDef::Result(inst, _) => {
                        if let Some(_) = self.func.layout.inst_block(inst) {
                            best[value] = BestEntry(Cost::zero(), value);
                        } else {
                            let inst_data = &self.func.dfg.insts[inst];
                            // N.B.: at this point we know that the opcode is
                            // pure, so `pure_op_cost`'s precondition is
                            // satisfied.
                            let cost = Cost::of_pure_op(
                                inst_data.opcode(),
                                self.func.dfg.inst_values(inst).map(|value| best[value].0),
                            );
                            best[value] = BestEntry(cost, value);
                            trace!(" -> cost of value {} = {:?}", value, cost);
                        }
                    }
                };

                // Keep on iterating the fixpoint loop while we are finding new
                // best values.
                keep_going |= orig_best_value != best[value];
            }
        }

        if cfg!(any(feature = "trace-log", debug_assertions)) {
            trace!("finished fixpoint loop to compute best value for each eclass");
            for value in self.func.dfg.values() {
                trace!("-> best for eclass {:?}: {:?}", value, best[value]);
                debug_assert_ne!(best[value].1, Value::reserved_value());
                // You might additionally be expecting an assert that the best
                // cost is not infinity, however infinite cost *can* happen in
                // practice. First, note that our cost function doesn't know
                // about any shared structure in the dataflow graph, it only
                // sums operand costs. (And trying to avoid that by deduping a
                // single operation's operands is a losing game because you can
                // always just add one indirection and go from `add(x, x)` to
                // `add(foo(x), bar(x))` to hide the shared structure.) Given
                // that blindness to sharing, we can make cost grow
                // exponentially with a linear sequence of operations:
                //
                //     v0 = iconst.i32 1    ;; cost = 1
                //     v1 = iadd v0, v0     ;; cost = 3 + 1 + 1
                //     v2 = iadd v1, v1     ;; cost = 3 + 5 + 5
                //     v3 = iadd v2, v2     ;; cost = 3 + 13 + 13
                //     v4 = iadd v3, v3     ;; cost = 3 + 29 + 29
                //     v5 = iadd v4, v4     ;; cost = 3 + 61 + 61
                //     v6 = iadd v5, v5     ;; cost = 3 + 125 + 125
                //     ;; etc...
                //
                // Such a chain can cause cost to saturate to infinity. How do
                // we choose which e-node is best when there are multiple that
                // have saturated to infinity? It doesn't matter. As long as
                // invariant (2) for optimization rules is upheld by our rule
                // set (see `cranelift/codegen/src/opts/README.md`) it is safe
                // to choose *any* e-node in the e-class. At worst we will
                // produce suboptimal code, but never an incorrectness.
            }
        }
    }

    /// Possibly rematerialize the instruction producing the value in
    /// `arg` and rewrite `arg` to refer to it, if needed. Returns
    /// `true` if a rewrite occurred.
    fn maybe_remat_arg(
        remat_values: &FxHashSet<Value>,
        func: &mut Function,
        remat_copies: &mut FxHashMap<(Block, Value), Value>,
        insert_block: Block,
        before: Inst,
        arg: &mut ElaboratedValue,
        stats: &mut Stats,
    ) -> bool {
        // TODO (#7313): we may want to consider recursive
        // rematerialization as well. We could process the arguments of
        // the rematerialized instruction up to a certain depth. This
        // would affect, e.g., adds-with-one-constant-arg, which are
        // currently rematerialized. Right now we don't do this, to
        // avoid the need for another fixpoint loop here.
        if arg.in_block != insert_block
            && remat_values.contains(&arg.value)
            && func.dfg.value_def(arg.value).inst().is_some()
        {
            let new_value = match remat_copies.entry((insert_block, arg.value)) {
                HashEntry::Occupied(o) => *o.get(),
                HashEntry::Vacant(v) => {
                    let inst = func.dfg.value_def(arg.value).inst().unwrap();
                    debug_assert_eq!(func.dfg.inst_results(inst).len(), 1);
                    let new_inst = func.dfg.clone_inst(inst);
                    func.layout.insert_inst(new_inst, before);
                    let new_result = func.dfg.inst_results(new_inst)[0];
                    *v.insert(new_result)
                }
            };
            trace!("rematerialized {} as {}", arg.value, new_value);
            arg.value = new_value;
            stats._elaborate_remat += 1;
            true
        } else {
            false
        }
    }

    /// Compute the critical path for all instructions in the given `block`, and
    /// construct the `value_users` and the `dependencies_count` maps.
    ///
    /// It also initializes the ready queue with all instructions that have 0
    /// dependencies after the pass.
    fn compute_ddg_and_value_users(&mut self, idom: Option<Block>, block: Block) {
        trace!("------- Starting DDG pass for {} -------", block);
        self.start_block(idom, block);

        let block_terminator = self.func.layout.last_inst(block).unwrap();
        trace!("{} has as terminator {}", block, block_terminator);

        let first_skeleton_inst = self.func.layout.first_inst(block);
        let mut next_skeleton_inst = first_skeleton_inst;

        let mut inst_queue: VecDeque<Inst> = VecDeque::new();

        self.skeleton_inst_order.drain(..);

        // A map used to skip skeleton instructions that we have already visited.
        let mut inst_already_visited: FxHashSet<Inst> = FxHashSet::default();

        // Now `value_users` is for sure empty. We do not need to clear it for the current block.

        // Iterate over all skeleton instructions to find true data dependencies.
        while let Some(skeleton_inst) = next_skeleton_inst {
            trace!("Outer loop, iterating over skeleton {}", skeleton_inst);

            // Retain the original program order of skeleton instructions.
            if skeleton_inst != block_terminator {
                self.skeleton_inst_order.push_back(skeleton_inst);
            }

            // Prepare the next skeleton instruction.
            next_skeleton_inst = self.func.layout.next_inst(skeleton_inst);

            // Add manufacturing dependencies among them due to their original
            // program order.
            self.dependencies_count[skeleton_inst] += 1;

            // Remove all the skeleton instructions except the last one.
            if next_skeleton_inst.is_some() {
                self.func.layout.remove_inst(skeleton_inst);
            }

            let mut next_inst = Some(skeleton_inst);
            while let Some(inst) = next_inst {
                trace!("Inner loop, iterating over {}", inst);

                if inst_already_visited.contains(&inst) {
                    trace!("Instruction {} has already been visited, skip it!", inst);
                    next_inst = inst_queue.pop_front();
                    continue;
                }
                inst_already_visited.insert(inst);

                // Skip already visited arguments in case the instruction uses
                // the same argument value multiple times. Basically, if we
                // have `add x0, x1, x1` we don't want to add two dependencies
                // in the instruction because of `x1`.
                let unique_values: FxHashSet<Value> =
                    self.func.dfg.inst_values(inst).into_iter().collect();
                for value in unique_values {
                    let BestEntry(_, best_value) = self.value_to_best_value[value];

                    trace!(
                        "Arg iteration for {}, with arg {} (best value {})",
                        inst,
                        value,
                        best_value
                    );

                    // Add the instruction to the value_users map of its arguments,
                    // and also create identity mappings for blockparams in the
                    // elaborated values' scoped map.
                    if !self.value_users[best_value].contains(&inst) {
                        match self.func.dfg.value_def(best_value) {
                            ValueDef::Param(block, _) => {
                                self.value_to_elaborated_value.insert_if_absent(
                                    best_value,
                                    ElaboratedValue {
                                        in_block: block,
                                        value: best_value,
                                    },
                                );
                            }
                            _ => {}
                        }
                        trace!("Adding {} as a user of {}", inst, best_value);
                        self.value_users[best_value].insert(inst);
                    }

                    // Make sure that the argument comes from an instruction result.
                    // NOTE: Should we check the block of the instruction here?
                    if let Some(arg_inst) = self.func.dfg.value_def(best_value).inst() {
                        // Check if we have the argument already elaborated.
                        if self.value_to_elaborated_value.get(&best_value).is_none() {
                            // Calculate the critical path for each instruction.
                            let prev_critical_path =
                                self.inst_ordering_info_map[arg_inst].critical_path;
                            let current_path_size =
                                self.inst_ordering_info_map[inst].critical_path + 1;
                            if current_path_size > prev_critical_path {
                                self.inst_ordering_info_map[arg_inst].critical_path =
                                    current_path_size;
                            }

                            // Construct the `dependencies_count` map.
                            self.dependencies_count[inst] += 1;

                            trace!(
                                "Add one dependency to {} due to arg {}: {} -> {}",
                                inst,
                                value,
                                self.dependencies_count[inst] - 1,
                                self.dependencies_count[inst],
                            );

                            // Push the arguments of the instruction to the instruction
                            // queue for the breadth-first traversal of the data
                            // dependency graph.
                            inst_queue.push_back(arg_inst);
                        }
                    }
                }

                next_inst = inst_queue.pop_front();

                // Initialize the ready queue with all instructions that have 0 dependencies.
                if self.dependencies_count[inst] == 0 && inst != block_terminator {
                    if is_pure_for_egraph(self.func, inst) {
                        self.ready_queue
                            .push(inst, self.inst_ordering_info_map[inst]);
                    } else if Some(&inst) == self.skeleton_inst_order.front() {
                        self.ready_queue
                            .push(inst, self.inst_ordering_info_map[inst]);
                    }
                }
            }
        }

        // The first skeleton instruction has no dependency since there are no
        // previous skeleton instructions in the block.
        if let Some(first_skeleton_inst) = first_skeleton_inst {
            if !self.func.dfg.insts[first_skeleton_inst]
                .opcode()
                .is_terminator()
            {
                trace!(
                    "Decrement the dependency count of the first skeleton instruction {}: {} -> {}",
                    first_skeleton_inst,
                    self.dependencies_count[first_skeleton_inst],
                    self.dependencies_count[first_skeleton_inst] as i64 - 1,
                );
                self.dependencies_count[first_skeleton_inst] -= 1;

                // Put the skeleton in the ready queue if it is indeed ready.
                if self.dependencies_count[first_skeleton_inst] == 0
                    && first_skeleton_inst != block_terminator
                {
                    self.ready_queue.push(
                        first_skeleton_inst,
                        self.inst_ordering_info_map[first_skeleton_inst],
                    );
                }
            }
        }
    }

    /// Put instructions back to the function's layout using the LUC and CP
    /// heuristics.
    fn schedule_insts(&mut self, block: Block) {
        trace!("------- Starting scheduling pass for {} -------", block);
        // Take the block terminator. It should be the only instruction left
        // inside the block, and be a terminator.
        let block_terminator = self.func.layout.first_inst(block).unwrap();
        assert_eq!(self.func.layout.block_insts(block).count(), 1);
        assert!(self.func.dfg.insts[block_terminator]
            .opcode()
            .is_terminator());

<<<<<<< HEAD
        while let Some(original_inst) = self.ready_queue.pop() {
            debug_assert!(original_inst != block_terminator);
=======
        while let Some((original_inst, _)) = self.ready_queue.pop() {
            // TODO: check if there is an implementation invariant that states
            // that each instruction that gets discovered through the ddg pass
            // will end up here as an `original_inst`.

            assert!(original_inst != block_terminator);
>>>>>>> 6f9f2fac
            trace!(
                "  _____ New ready-queue instruction: {} _____",
                original_inst
            );

            // Clear the CP and LUC ordering info fields of the instruction
            // for possible use in subsequent blocks.
            self.inst_ordering_info_map[original_inst].last_use_count = 0;
            self.inst_ordering_info_map[original_inst].critical_path = 0;

            // If all results of the to-be-inserted instruction have already
            // been created through instruction elaborations, we can reuse them,
            // so inserting the instruction would have no effect for us, given
            // that the instruction was not in the side-effecting skeleton.
            //
            // We hence can skip those instructions' insertion, but we still
            // have to decrement dependency counts for its results' users. We
            // also have to remove each result value from the value_users maps of
            // its results' users, and possibly change LUC fields accordingly.
            let redundant_inst =
                self.func
                    .dfg
                    .inst_results(original_inst)
                    .iter()
                    .all(|inst_result| {
                        self.value_to_elaborated_value
                            .get(&self.value_to_best_value[*inst_result].1)
                            .is_some()
                    })
                    && is_pure_for_egraph(self.func, original_inst);

            let mut remat_arg = false;
            let original_values: Vec<Value> = self.func.dfg.inst_values(original_inst).collect();
            let mut elaborated_values: Vec<ElaboratedValue> =
                Vec::with_capacity(original_values.len());

            for arg in original_values.iter() {
                let best_value = self.value_to_best_value[*arg];
                let mut elab_arg = self
                    .value_to_elaborated_value
                    .get(&best_value.1)
                    .unwrap()
                    .clone();

                // =================== rematerialization ===================
                // Check if the pure instructions have only 1 result or more.
                // After remat update all the user args of that arg that just
                // rematerialized.
                if Self::maybe_remat_arg(
                    &self.remat_values,
                    &mut self.func,
                    &mut self.remat_copies,
                    block,
                    block_terminator,
                    &mut elab_arg,
                    &mut self.stats,
                ) {
                    remat_arg = true;
                    self.value_to_best_value[elab_arg.value] = best_value;
                    self.value_to_elaborated_value
                        .insert_if_absent(best_value.1, elab_arg);
                };
                elaborated_values.push(elab_arg);
            }

            // The instruction is either going to be inserted to the layout
            // or it was redundant_inst, because all the results were already
            // present, or at least one of its arguments was rematerialized.
            let mut inst_to_insert = original_inst;

            // Now we need to place `inst` at the computed location (just
            // before `before`). Note that `inst` may already have been
            // placed somewhere else, because a pure node may be elaborated
            // at more than one place. In this case, we need to duplicate the
            // instruction.
            if !redundant_inst {
                // Clone if we rematerialized, because we don't want
                // to rewrite the args in the original copy.
                // NOTE: why does the above hold?
                inst_to_insert =
                    if self.func.layout.inst_block(original_inst).is_some() || remat_arg {
                        // Clone the instruction.
                        let new_inst = self.func.dfg.clone_inst(original_inst);

                        trace!(
                            " -> inst {} already has a location; cloned to {}",
                            original_inst,
                            new_inst
                        );

                        // Create mappings in the value-to-elab'd-value map from
                        // original results to cloned results, and generate the
                        // necessary value_users maps.
                        let result_pairs: Vec<(Value, Value)> = self
                            .func
                            .dfg
                            .inst_results(original_inst)
                            .iter()
                            .cloned()
                            .zip(self.func.dfg.inst_results(new_inst).iter().cloned())
                            .collect();

                        for (result, new_result) in result_pairs.iter() {
                            let best_result = self.value_to_best_value[*result];
                            // NOTE: Possibly unecessary if we always index this
                            // with ddg-discovered values.
                            self.value_to_best_value[*new_result] = best_result;

                            let elab_value = ElaboratedValue {
                                value: *new_result,
                                in_block: block,
                            };
                            self.value_to_elaborated_value
                                .insert_if_absent(best_result.1, elab_value);

                            trace!(
                                " -> cloned {} has new result {} for orig {}",
                                new_inst,
                                new_result,
                                result
                            );
                        }
                        new_inst
                    } else {
                        trace!(" -> no location; using original inst");

                        // Create identity mappings from result values to themselves
                        // in this scope, since we're using the original inst.
                        for &result in self.func.dfg.inst_results(original_inst) {
                            let best_result = self.value_to_best_value[result];
                            let elab_value = ElaboratedValue {
                                value: result,
                                in_block: block,
                            };
                            self.value_to_elaborated_value
                                .insert_if_absent(best_result.1, elab_value);
                        }
                        original_inst
                    };

                // Overwrite the to-be-inserted instruction's values with their
                // elaborated versions.
                trace!("Overwriting args for inst {}", inst_to_insert);
                self.func.dfg.overwrite_inst_values(
                    inst_to_insert,
                    elaborated_values.into_iter().map(|elab_val| elab_val.value),
                );

                // Compute max loop depth.
                //
                // Note that if there are no arguments then this instruction
                // is allowed to get hoisted up one loop. This is not
                // usually used since no-argument values are things like
                // constants which are typically rematerialized, but for the
                // `vconst` instruction 128-bit constants aren't as easily
                // rematerialized. They're hoisted out of inner loops but
                // not to the function entry which may run the risk of
                // placing too much register pressure on the entire
                // function. This is modeled with the `.saturating_sub(1)`
                // as the default if there's otherwise no maximum.
                let loop_hoist_level = self
                    .func
                    .dfg
                    .inst_values(inst_to_insert)
                    .map(|value| {
                        let best_value = self.value_to_best_value[value].1;
                        let elab_value = self.value_to_elaborated_value.get(&best_value).unwrap();

                        // Find the outermost loop level at which
                        // the value's defining block *is not* a
                        // member. This is the loop-nest level
                        // whose hoist-block we hoist to.
                        let hoist_level = self
                            .loop_stack
                            .iter()
                            .position(|loop_entry| {
                                trace!("Getting elab value from value {}", best_value);
                                !self
                                    .loop_analysis
                                    .is_in_loop(elab_value.in_block, loop_entry.lp)
                            })
                            .unwrap_or(self.loop_stack.len());
                        trace!(
                            " -> arg: elab_value {:?} has hoist level {:?}",
                            elab_value,
                            hoist_level
                        );
                        hoist_level
                    })
                    .max()
                    .unwrap_or(self.loop_stack.len().saturating_sub(1));

                trace!(
                    " -> loop hoist level: {:?}; cur loop depth: {:?}, loop_stack: {:?}",
                    loop_hoist_level,
                    self.loop_stack.len(),
                    self.loop_stack,
                );

                // We now must determine the location at which we place the
                // instruction. This is the current block *unless* we hoist
                // above a loop when all args are loop-invariant (and this op
                // is pure).
                //
                // If we are dealing with a skeleton instruction, skip this
                // optimization.
                //
                // TODO: should we skip if we have rematerialized any of its
                // arguments too? — (I made us skip it for now)
                let (before, insert_block) = if loop_hoist_level == self.loop_stack.len()
                    || !is_pure_for_egraph(self.func, inst_to_insert)
                    || remat_arg
                {
                    // Depends on some value at the current
                    // loop depth, or remat forces it here:
                    // place it at the current location.
                    (block_terminator, block)
                } else {
                    // Does not depend on any args at current
                    // loop depth: hoist out of loop.
                    self.stats.elaborate_licm_hoist += 1;
                    let data = &self.loop_stack[loop_hoist_level];
                    // `data.hoist_block` should dominate the current block.
                    debug_assert!(self.domtree.dominates(data.hoist_block, block));
                    // Determine the instruction at which we
                    // insert in `data.hoist_block`.
                    let before = self.func.layout.last_inst(data.hoist_block).unwrap();
                    (before, data.hoist_block)
                };

                trace!(
                    " -> decided to place: before {} insert_block {}",
                    block_terminator,
                    insert_block
                );

                // Insert the instruction to the layout.
                self.func.layout.insert_inst(inst_to_insert, before);
            };

            // Update the LUC (last-use-counts) of instructions.
            let unique_original_values: FxHashSet<Value> = original_values.into_iter().collect();
            for value in &unique_original_values {
                // Remove the instruction from the argument value's users.
                let BestEntry(_, best_value) = self.value_to_best_value[*value];
                trace!(
                    "Removing {} from value_users[{}] ",
                    original_inst,
                    best_value
                );
                let removal_successful = self.value_users[best_value].remove(&original_inst);
                debug_assert!(removal_successful);

                // If the value has exactly one user left, increment its last-use-count,
                // and update the RankPairingHeap representing the ready queue.
<<<<<<< HEAD
                if self.value_users[best_value].len() == 1 {
                    let last_user = self.value_users[best_value].iter().next().unwrap().clone();
                    self.inst_ordering_info_map[last_user].last_use_count += 1;
=======
                if self.value_users[value].len() == 1 {
                    let last_user = self.value_users[value].iter().next().unwrap().clone();
>>>>>>> 6f9f2fac
                    self.ready_queue
                        .modify(&last_user, |value| value.last_use_count += 1);
                }
            }

            let mut skeleton_already_inserted = false;

            // If the instruction was a skeleton instruction, pop it from the
            // `skeleton_inst_order` queue and decrement the dependency count
            // of the next skeleton instruction (if it exists). If the next
            // skeleton instruction reaches zero dependencies (and is not the
            // block terminator), put it in the ready queue too, indicating that
            // a skeleton instruction has just been inserted in it, using
            // `skeleton_already_pushed`.
            if self.skeleton_inst_order.front() == Some(&original_inst) {
                self.skeleton_inst_order.pop_front();
                if let Some(next_skeleton_inst) = self.skeleton_inst_order.front() {
                    let next_skeleton_inst = next_skeleton_inst.clone();
                    trace!(
                        "Skeleton {} was just inserted. Decrement the DC of the next skeleton {}: {} -> {}",
                        original_inst,
                        next_skeleton_inst,
                        self.dependencies_count[next_skeleton_inst],
                        self.dependencies_count[next_skeleton_inst] as i64 - 1,
                    );
                    self.dependencies_count[next_skeleton_inst] -= 1;
                    if self.dependencies_count[next_skeleton_inst] == 0
                        && next_skeleton_inst != block_terminator
                    {
                        self.ready_queue.push(
                            next_skeleton_inst,
                            self.inst_ordering_info_map[next_skeleton_inst],
                        );
                        skeleton_already_inserted = true;
                    }
                }
            }

            // Update the dependency counts for all the users of the results
            // generated by the instruction that was just inserted into the
            // layout. If any instruction ends up with zero dependencies, try to
            // insert it to the ready queue.
            for result in self.func.dfg.inst_results(original_inst).iter().cloned() {
                // For each result, find all instructions that use it and
                // decrement their dependency count.
                for user_inst in self.value_users[result].iter().cloned() {
                    trace!(
                        "Result {} of the just-inserted {} was needed by user {} — we'll decrement by 1 its current DC: {} -> {}",
                        result,
                        inst_to_insert,
                        user_inst,
                        self.dependencies_count[user_inst],
                        self.dependencies_count[user_inst] as i64 - 1,
                    );
                    self.dependencies_count[user_inst] -= 1;

                    // If the instruction has no dependencies left and is not
                    // the block terminator, try to insert it to the ready
                    // queue. The insertion will succeed only if the instruction
                    // is pure, or in case it's in the block's skeleton, if it
                    // is the next skeleton in order and hasn't already been
                    // inserted.
                    if self.dependencies_count[user_inst] == 0 && user_inst != block_terminator {
                        if is_pure_for_egraph(self.func, user_inst) {
                            trace!("Inserting pure {} to the ready queue", user_inst);
                            self.ready_queue
                                .push(user_inst, self.inst_ordering_info_map[user_inst]);
                        } else if !skeleton_already_inserted
                            && Some(&user_inst) == self.skeleton_inst_order.front()
                        {
                            trace!("Inserting skeleton {} to the ready queue", user_inst);
                            self.ready_queue
                                .push(user_inst, self.inst_ordering_info_map[user_inst]);
                        }
                    }
                }
            }
        }

        let terminator_values: Vec<Value> = self.func.dfg.inst_values(block_terminator).collect();

        // Remove the block terminator from its arguments' value users sets.
        for value in terminator_values.iter() {
            let BestEntry(_, best_value) = self.value_to_best_value[*value];
            trace!(
                "Removing {} from the users set of {}",
                block_terminator,
                best_value,
            );
            self.value_users[best_value].remove(&block_terminator);
            debug_assert!(self.value_users[best_value].is_empty());
        }

        // Update the block terminator's arguments with elaborated values.
        self.func.dfg.overwrite_inst_values(
            block_terminator,
            terminator_values.into_iter().map(|value| {
                let best_value = self.value_to_best_value[value].1;
                self.value_to_elaborated_value
                    .get(&best_value)
                    .unwrap()
                    .value
            }),
        );
    }

    fn elaborate_domtree(&mut self, domtree: &DominatorTreePreorder) {
        self.block_stack.push(BlockStackEntry::Elaborate {
            block: self.func.layout.entry_block().unwrap(),
            idom: None,
        });

        while let Some(top) = self.block_stack.pop() {
            match top {
                BlockStackEntry::Elaborate { block, idom } => {
                    self.block_stack.push(BlockStackEntry::Pop);
                    self.value_to_elaborated_value.increment_depth();

                    self.compute_ddg_and_value_users(idom, block);
                    self.schedule_insts(block);

                    // Push children. We are doing a preorder
                    // traversal so we do this after processing this
                    // block above.
                    let block_stack_end = self.block_stack.len();
                    // NOTE: here we destroy original ordering across basic
                    // blocks — this probably doesn't mess with careful
                    // pipelining though.
                    for child in self.ctrl_plane.shuffled(domtree.children(block)) {
                        self.block_stack.push(BlockStackEntry::Elaborate {
                            block: child,
                            idom: Some(block),
                        });
                    }
                    // Reverse what we just pushed so we elaborate in
                    // original block order. (The domtree iter is a
                    // single-ended iter over a singly-linked list so
                    // we can't `.rev()` above.)
                    self.block_stack[block_stack_end..].reverse();
                }
                BlockStackEntry::Pop => {
                    self.value_to_elaborated_value.decrement_depth();
                }
            }
        }
    }

    pub(crate) fn elaborate(&mut self) {
        self.stats.elaborate_func += 1;
        self.stats.elaborate_func_pre_insts += self.func.dfg.num_insts() as u64;
        self.compute_best_values();
        self.elaborate_domtree(&self.domtree);
        self.stats.elaborate_func_post_insts += self.func.dfg.num_insts() as u64;
    }
}<|MERGE_RESOLUTION|>--- conflicted
+++ resolved
@@ -580,17 +580,8 @@
             .opcode()
             .is_terminator());
 
-<<<<<<< HEAD
-        while let Some(original_inst) = self.ready_queue.pop() {
+        while let Some((original_inst, _)) = self.ready_queue.pop() {
             debug_assert!(original_inst != block_terminator);
-=======
-        while let Some((original_inst, _)) = self.ready_queue.pop() {
-            // TODO: check if there is an implementation invariant that states
-            // that each instruction that gets discovered through the ddg pass
-            // will end up here as an `original_inst`.
-
-            assert!(original_inst != block_terminator);
->>>>>>> 6f9f2fac
             trace!(
                 "  _____ New ready-queue instruction: {} _____",
                 original_inst
@@ -846,16 +837,11 @@
 
                 // If the value has exactly one user left, increment its last-use-count,
                 // and update the RankPairingHeap representing the ready queue.
-<<<<<<< HEAD
                 if self.value_users[best_value].len() == 1 {
                     let last_user = self.value_users[best_value].iter().next().unwrap().clone();
-                    self.inst_ordering_info_map[last_user].last_use_count += 1;
-=======
-                if self.value_users[value].len() == 1 {
-                    let last_user = self.value_users[value].iter().next().unwrap().clone();
->>>>>>> 6f9f2fac
-                    self.ready_queue
-                        .modify(&last_user, |value| value.last_use_count += 1);
+                    self.ready_queue.modify(&last_user, |ordering_info| {
+                        ordering_info.last_use_count += 1
+                    });
                 }
             }
 
