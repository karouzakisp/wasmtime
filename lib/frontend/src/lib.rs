--- conflicted
+++ resolved
@@ -135,14 +135,10 @@
 
 extern crate cretonne;
 
-<<<<<<< HEAD
 #[cfg(not(feature = "std"))]
 extern crate alloc;
 
-pub use frontend::{ILBuilder, FunctionBuilder};
-=======
 pub use frontend::{FunctionBuilder, FunctionBuilderContext};
->>>>>>> b523b69c
 pub use variable::Variable;
 
 mod frontend;
